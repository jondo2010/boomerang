//! Fully-qualified names for elements in the system.

use std::{fmt::Display, ops::Index};

use crate::{
<<<<<<< HEAD
    port::BasePortBuilder, runtime, ActionBuilder, ActionTag, BuilderActionKey, BuilderPortKey,
    BuilderReactionKey, BuilderReactorKey, EnvBuilder, ParentReactorBuilder, PortTag,
    ReactionBuilder, ReactorBuilder, TypedActionKey, TypedPortKey,
=======
    runtime, ActionBuilder, BasePortBuilder, BuilderActionKey, BuilderPortKey, BuilderReactionKey,
    BuilderReactorKey, EnvBuilder, ParentReactorBuilder, ReactionBuilder, ReactorBuilder,
>>>>>>> ae7beeb6
};

use super::BuilderError;

pub trait FqnSegment {
    /// Create a new segment from a reactor.
    ///
    /// If `grouped` is true, a banked reactor will be represented as a ranged index.
    fn fqn_segment(&self, grouped: bool) -> BuilderFqnSegment;
}

pub trait Fqn: Copy {
    /// Get a fully-qualified name for self
    ///
    /// If `grouped` is true, the returned Fqn will be grouped by bank
    fn fqn(self, env: &EnvBuilder, grouped: bool) -> Result<BuilderFqn, BuilderError>;
}

/// The separator for segments in a fully-qualified name.
const FQN_SEGMENT: &str = "/";

/// An index for a segment of a fully-qualified name.
#[derive(Default, Debug, Clone, Copy, PartialEq, Eq, PartialOrd, Ord)]
pub enum BuilderFqnSegmentIndex {
    /// The segment is not an array index.
    #[default]
    None,
    /// The segment is an array index.
    Index(usize),
    /// The segment is an array index with a range.
    Range(usize, usize),
}

impl BuilderFqnSegmentIndex {
    pub fn is_some(&self) -> bool {
        matches!(self, Self::Index(_) | Self::Range(_, _))
    }
}

/// A single segment of a fully-qualified name.
#[derive(Debug, Clone, PartialEq, Eq, PartialOrd, Ord)]
pub struct BuilderFqnSegment {
    name: String,
    /// If the segment is an array index, this field will contain the index.
    index: BuilderFqnSegmentIndex,
}

impl FqnSegment for ReactorBuilder {
    /// Create a new segment from a reactor.
    ///
    /// If `grouped` is true, a banked reactor will be represented as a ranged index.
    fn fqn_segment(&self, grouped: bool) -> BuilderFqnSegment {
        let name = self.name().to_string();
        let index = self
            .bank_info()
            .map(|bi| {
                if grouped {
                    BuilderFqnSegmentIndex::Range(0, bi.total)
                } else {
                    BuilderFqnSegmentIndex::Index(bi.idx)
                }
            })
            .unwrap_or_default();
        BuilderFqnSegment { name, index }
    }
}

impl FqnSegment for ReactionBuilder {
    /// Create a new segment from a reaction.
    fn fqn_segment(&self, _grouped: bool) -> BuilderFqnSegment {
        let name = self.name().unwrap_or("<unnamed_reaction>").to_string();
        BuilderFqnSegment {
            name,
            index: BuilderFqnSegmentIndex::None,
        }
    }
}

impl FqnSegment for dyn BasePortBuilder {
    /// Create a new segment from an action.
    ///
    /// If `grouped` is true, a banked action will be represented as a ranged index.
    fn fqn_segment(&self, grouped: bool) -> BuilderFqnSegment {
        let index = self
            .bank_info()
            .map(|bi| {
                if grouped {
                    BuilderFqnSegmentIndex::Range(0, bi.total)
                } else {
                    BuilderFqnSegmentIndex::Index(bi.idx)
                }
            })
            .unwrap_or_default();
        BuilderFqnSegment {
            name: self.name().to_string(),
            index,
        }
    }
}

impl FqnSegment for ActionBuilder {
    fn fqn_segment(&self, _grouped: bool) -> BuilderFqnSegment {
        BuilderFqnSegment {
            name: self.name().to_string(),
            index: BuilderFqnSegmentIndex::None,
        }
    }
}

impl BuilderFqnSegment {
    pub fn name(&self) -> &str {
        &self.name
    }

    pub fn index(&self) -> BuilderFqnSegmentIndex {
        self.index
    }
}

impl TryFrom<&str> for BuilderFqnSegment {
    type Error = BuilderError;

    fn try_from(value: &str) -> Result<Self, Self::Error> {
        // parse an optional array index from the end of value
        let (name, index) = match value.rfind('[') {
            Some(index_start) => {
                let (name, index) = value.split_at(index_start);
                let index = index.trim_start_matches('[').trim_end_matches(']');
                let index = if let Some(range_sep) = index.find("..") {
                    let (start, end) = index.split_at(range_sep);
                    let start = start
                        .parse()
                        .map_err(|_| BuilderError::InvalidFqn(value.to_string()))?;
                    let end = end
                        .trim_start_matches("..")
                        .parse()
                        .map_err(|_| BuilderError::InvalidFqn(value.to_string()))?;
                    BuilderFqnSegmentIndex::Range(start, end)
                } else {
                    BuilderFqnSegmentIndex::Index(
                        index
                            .parse()
                            .map_err(|_| BuilderError::InvalidFqn(value.to_string()))?,
                    )
                };
                (name.to_string(), index)
            }
            None => (value.to_string(), BuilderFqnSegmentIndex::None),
        };
        // check for empty name
        if name.is_empty() {
            return Err(BuilderError::InvalidFqn(value.to_string()));
        }
        Ok(Self { name, index })
    }
}

impl Display for BuilderFqnSegment {
    fn fmt(&self, f: &mut std::fmt::Formatter<'_>) -> std::fmt::Result {
        match self.index {
            BuilderFqnSegmentIndex::None => write!(f, "{}", self.name),
            BuilderFqnSegmentIndex::Index(index) => write!(f, "{}[{}]", self.name, index),
            BuilderFqnSegmentIndex::Range(from, to) => {
                write!(f, "{}[{}..{}]", self.name, from, to)
            }
        }
    }
}

/// A fully-qualified name, used to identify a specific element in the system.
#[derive(Debug, Clone, PartialEq, Eq, PartialOrd, Ord)]
pub struct BuilderFqn(Vec<BuilderFqnSegment>);

impl BuilderFqn {
    pub fn append(mut self, segment: BuilderFqnSegment) -> Result<Self, BuilderError> {
        self.0.push(segment);
        Ok(self)
    }

    pub fn pop(&mut self) -> Option<BuilderFqnSegment> {
        self.0.pop()
    }

    pub fn peek(&self) -> Option<&BuilderFqnSegment> {
        self.0.last()
    }

    /// Split the last element from the FQN, returning the new FQN and the last element.
    pub fn split_last(mut self) -> Option<(Self, BuilderFqnSegment)> {
        self.0.pop().map(|last| (self, last))
    }
}

impl TryFrom<&str> for BuilderFqn {
    type Error = BuilderError;

    fn try_from(value: &str) -> Result<Self, Self::Error> {
        let inner = value
            .split(FQN_SEGMENT)
            .map(BuilderFqnSegment::try_from)
            .collect::<Result<Vec<_>, _>>()?;
        if inner.is_empty() {
            Err(BuilderError::InvalidFqn(value.to_string()))
        } else {
            Ok(Self(inner))
        }
    }
}

impl FromIterator<BuilderFqnSegment> for BuilderFqn {
    fn from_iter<T: IntoIterator<Item = BuilderFqnSegment>>(iter: T) -> Self {
        Self(iter.into_iter().collect())
    }
}

impl std::fmt::Display for BuilderFqn {
    fn fmt(&self, f: &mut std::fmt::Formatter<'_>) -> std::fmt::Result {
        for (i, segment) in self.0.iter().enumerate() {
            if i > 0 {
                write!(f, "{FQN_SEGMENT}")?;
            }
            write!(f, "{}", segment)?;
        }
        Ok(())
    }
}

impl Index<usize> for BuilderFqn {
    type Output = BuilderFqnSegment;

    fn index(&self, index: usize) -> &Self::Output {
        &self.0[index]
    }
}

impl Fqn for BuilderReactorKey {
    fn fqn(self, env: &EnvBuilder, grouped: bool) -> Result<BuilderFqn, BuilderError> {
        let reactor = env
            .reactor_builders
            .get(self)
            .ok_or(BuilderError::ReactorKeyNotFound(self))?;

        let segment = reactor.fqn_segment(grouped);
        if let Some(parent) = reactor.parent_reactor_key() {
            parent.fqn(env, grouped)?.append(segment)
        } else {
            Ok(std::iter::once(segment).collect())
        }
    }
}

impl Fqn for BuilderActionKey {
    fn fqn(self, env: &EnvBuilder, grouped: bool) -> Result<BuilderFqn, BuilderError> {
        let action = env
            .action_builders
            .get(self)
            .ok_or(BuilderError::ActionKeyNotFound(self))?;
        let segment = action.fqn_segment(grouped);
        action.reactor_key().fqn(env, true)?.append(segment)
    }
}

impl<T, Q> Fqn for TypedActionKey<T, Q>
where
    T: runtime::ReactorData,
    Q: ActionTag,
{
    fn fqn(self, env: &EnvBuilder, grouped: bool) -> Result<BuilderFqn, BuilderError> {
        BuilderActionKey::from(self).fqn(env, grouped)
    }
}

impl Fqn for BuilderReactionKey {
    fn fqn(self, env: &EnvBuilder, grouped: bool) -> Result<BuilderFqn, BuilderError> {
        let reaction = env
            .reaction_builders
            .get(self)
            .ok_or(BuilderError::ReactionKeyNotFound(self))?;
        let segment = reaction.fqn_segment(false);
        reaction.reactor_key.fqn(env, grouped)?.append(segment)
    }
}

impl Fqn for BuilderPortKey {
    fn fqn(self, env: &EnvBuilder, grouped: bool) -> Result<BuilderFqn, BuilderError> {
        let port = env
            .port_builders
            .get(self)
            .ok_or(BuilderError::PortKeyNotFound(self))?;
        let segment = port.fqn_segment(grouped);
        port.get_reactor_key().fqn(env, grouped)?.append(segment)
    }
}

impl<T, Q, A> Fqn for TypedPortKey<T, Q, A>
where
    T: runtime::ReactorData,
    Q: PortTag,
    A: Copy,
{
    fn fqn(self, env: &EnvBuilder, grouped: bool) -> Result<BuilderFqn, BuilderError> {
        BuilderPortKey::from(self).fqn(env, grouped)
    }
}

#[cfg(test)]
mod tests {
    use crate::{Input, PortBuilder};

    use super::*;

    #[test]
    fn test_fqn() {
        let fqn = BuilderFqn::try_from("boomerang/builder/fqn").unwrap();
        assert_eq!(fqn.to_string(), "boomerang/builder/fqn");
        assert_eq!(fqn[0].to_string(), "boomerang");
        assert_eq!(fqn[1].to_string(), "builder");
        assert_eq!(fqn[2].to_string(), "fqn");
    }

    #[test]
    fn test_fqn_segment() {
        let segment = BuilderFqnSegment::try_from("fqn").unwrap();
        assert_eq!(segment.to_string(), "fqn");
        assert_eq!(segment.index, BuilderFqnSegmentIndex::None);

        let segment = BuilderFqnSegment::try_from("fqn[0]").unwrap();
        assert_eq!(segment.to_string(), "fqn[0]");
        assert_eq!(segment.index, BuilderFqnSegmentIndex::Index(0));

        let segment = BuilderFqnSegment::try_from("fqn[1..3]").unwrap();
        assert_eq!(segment.to_string(), "fqn[1..3]");
        assert_eq!(segment.index, BuilderFqnSegmentIndex::Range(1, 3));

        let fqn = BuilderFqn::try_from("boomerang/fqn[1]/test").unwrap();
        assert_eq!(fqn.to_string(), "boomerang/fqn[1]/test");
        assert_eq!(fqn[0].to_string(), "boomerang");
        assert_eq!(fqn[1].to_string(), "fqn[1]");
        assert_eq!(fqn[1].index, BuilderFqnSegmentIndex::Index(1));
        assert_eq!(fqn[2].to_string(), "test");

        // test empty segments
        assert!(BuilderFqnSegment::try_from("").is_err());

        assert!(BuilderFqn::try_from("boomerang/fqn[1]/").is_err());

        assert_eq!(
            BuilderFqn::try_from("boomerang/fqn[1]/test").unwrap(),
            BuilderFqn::try_from("boomerang/fqn[1]/test").unwrap()
        );
    }

    /// Test the FqnSegment trait for ReactorBuilder
    #[test]
    fn test_fqn_segment_reactor_builder() {
        let reactor = ReactorBuilder::new("TestReactor", "", (), None, None, false);
        let segment = reactor.fqn_segment(false);
        assert_eq!(segment.to_string(), "TestReactor");

        let banked_reactor = ReactorBuilder::new(
            "BankedReactor",
            "",
            (),
            None, // Bank info with index 0 and total 10
            Some(runtime::BankInfo { idx: 0, total: 10 }),
            false,
        );
        let segment_ungrouped = banked_reactor.fqn_segment(false);
        assert_eq!(segment_ungrouped.to_string(), "BankedReactor[0]");

        let segment_grouped = banked_reactor.fqn_segment(true);
        assert_eq!(segment_grouped.to_string(), "BankedReactor[0..10]");
    }

    /// Test the FqnSegment trait for the ReactionBuilder
    #[test]
    fn test_fqn_segment_reaction_builder() {
        let reaction = ReactionBuilder::new(
            "TestReaction",
            0,
            BuilderReactorKey::default(),
            Box::new(|_| runtime::reaction_closure!().into()),
        );
        let segment = reaction.fqn_segment(false);
        assert_eq!(segment.to_string(), "TestReaction");

        // Test that the index is None for reactions
        assert_eq!(segment.index, BuilderFqnSegmentIndex::None);
    }

    /// Test the FqnSegment trait for ActionBuilder
    #[test]
    fn test_fqn_segment_action_builder() {
        let action = ActionBuilder::new(
            "TestAction",
            BuilderReactorKey::default(),
            crate::ActionType::Shutdown,
        );
        let segment = action.fqn_segment(false);
        assert_eq!(segment.to_string(), "TestAction");

        // Test that the index is None for actions
        assert_eq!(segment.index, BuilderFqnSegmentIndex::None);
    }

    /// Test the FqnSegment trait for PortBuilder
    #[test]
    fn test_fqn_segment_port_builder() {
        let port = PortBuilder::<(), Input>::new(
            "TestPort",
            BuilderReactorKey::default(),
            None, // No bank info
        );
        let segment = (&port as &dyn BasePortBuilder).fqn_segment(false);
        assert_eq!(segment.to_string(), "TestPort");

        // Test that the index is None for ports without bank info
        assert_eq!(segment.index, BuilderFqnSegmentIndex::None);

        // Test with bank info
        let port_banked = PortBuilder::<(), Input>::new(
            "BankedPort",
            BuilderReactorKey::default(),
            Some(runtime::BankInfo { idx: 0, total: 10 }),
        );
        let segment_banked = (&port_banked as &dyn BasePortBuilder).fqn_segment(false);
        assert_eq!(segment_banked.to_string(), "BankedPort[0]");

        let segment_banked_grouped = (&port_banked as &dyn BasePortBuilder).fqn_segment(true);
        assert_eq!(segment_banked_grouped.to_string(), "BankedPort[0..10]");
    }
}<|MERGE_RESOLUTION|>--- conflicted
+++ resolved
@@ -3,14 +3,9 @@
 use std::{fmt::Display, ops::Index};
 
 use crate::{
-<<<<<<< HEAD
     port::BasePortBuilder, runtime, ActionBuilder, ActionTag, BuilderActionKey, BuilderPortKey,
     BuilderReactionKey, BuilderReactorKey, EnvBuilder, ParentReactorBuilder, PortTag,
     ReactionBuilder, ReactorBuilder, TypedActionKey, TypedPortKey,
-=======
-    runtime, ActionBuilder, BasePortBuilder, BuilderActionKey, BuilderPortKey, BuilderReactionKey,
-    BuilderReactorKey, EnvBuilder, ParentReactorBuilder, ReactionBuilder, ReactorBuilder,
->>>>>>> ae7beeb6
 };
 
 use super::BuilderError;
@@ -389,8 +384,7 @@
     #[test]
     fn test_fqn_segment_reaction_builder() {
         let reaction = ReactionBuilder::new(
-            "TestReaction",
-            0,
+            Some("TestReaction"),
             BuilderReactorKey::default(),
             Box::new(|_| runtime::reaction_closure!().into()),
         );
