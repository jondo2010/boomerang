--- conflicted
+++ resolved
@@ -38,15 +38,13 @@
 
 impl ReactionBuilder {
     /// Create a new ReactionBuilder
-    pub fn new(
-        name: &str,
-        priority: usize,
+    pub fn new<S: Into<String>>(
+        name: Option<S>,
         parent_key: BuilderReactorKey,
         reaction_fn: Box<dyn FnOnce(&BuilderRuntimeParts) -> runtime::BoxedReactionFn>,
     ) -> Self {
         ReactionBuilder {
-            name: name.into(),
-            priority,
+            name: name.map(|s| s.into()),
             reactor_key: parent_key,
             reaction_fn,
             action_relations: SecondaryMap::new(),
@@ -204,15 +202,11 @@
         env: &'a mut EnvBuilder,
     ) -> Self {
         Self {
-<<<<<<< HEAD
             name: name.map(|s| s.to_string()),
             reaction_fn: (),
             port_relations: slotmap::SecondaryMap::new(),
             action_relations: slotmap::SecondaryMap::new(),
             reactor_key,
-=======
-            builder: ReactionBuilder::new(name, priority, reactor_key, reaction_fn),
->>>>>>> ae7beeb6
             env,
             phantom: std::marker::PhantomData,
         }
@@ -434,13 +428,7 @@
         let reactor = &mut env.reactor_builders[reactor_key];
         let reactions = &mut env.reaction_builders;
 
-        let reaction_builder = super::ReactionBuilder {
-            name,
-            reactor_key,
-            reaction_fn,
-            action_relations,
-            port_relations,
-        };
+        let reaction_builder = super::ReactionBuilder::new(name, reactor_key, reaction_fn);
 
         let reaction_key = reactions.insert_with_key(|key| {
             reactor.reactions.insert(key, ());
